<<<<<<< HEAD
use crate::ir::ast::{Environment, Expression, Function, Name, Statement};
=======
use crate::ir::ast::{Environment, Expression, Function, Name, Statement, Type}; // Fixed imports
use crate::tc::type_checker::check_stmt;
use crate::HashMap;
>>>>>>> 92a672a4

type ErrorMessage = (String, Option<Expression>);

#[derive(Clone, Debug, PartialEq)]
pub enum EnvValue {
    Exp(Expression),
    Func(Function),
}

pub enum ControlFlow {
    Continue(Environment<EnvValue>),
    Return(EnvValue),
}

pub fn eval(exp: Expression, env: &Environment<EnvValue>) -> Result<EnvValue, ErrorMessage> {
    match exp {
        Expression::Add(lhs, rhs) => add(*lhs, *rhs, env),
        Expression::Sub(lhs, rhs) => sub(*lhs, *rhs, env),
        Expression::Mul(lhs, rhs) => mul(*lhs, *rhs, env),
        Expression::Div(lhs, rhs) => div(*lhs, *rhs, env),
        Expression::And(lhs, rhs) => and(*lhs, *rhs, env),
        Expression::Or(lhs, rhs) => or(*lhs, *rhs, env),
        Expression::Not(lhs) => not(*lhs, env),
        Expression::EQ(lhs, rhs) => eq(*lhs, *rhs, env),
        Expression::GT(lhs, rhs) => gt(*lhs, *rhs, env),
        Expression::LT(lhs, rhs) => lt(*lhs, *rhs, env),
        Expression::GTE(lhs, rhs) => gte(*lhs, *rhs, env),
        Expression::LTE(lhs, rhs) => lte(*lhs, *rhs, env),
        Expression::Var(name) => lookup(name, env),
        Expression::COk(e) => eval_ok(*e, env),
        Expression::CErr(e) => eval_err(*e, env),
        Expression::CJust(e) => eval_just(*e, env),
        Expression::Unwrap(e) => eval_unwrap_expression(*e, env),
        Expression::Propagate(e) => eval_propagate_expression(*e, env),
        Expression::IsError(e) => eval_iserror_expression(*e, env),
        Expression::IsNothing(e) => eval_isnothing_expression(*e, env),
        Expression::FuncCall(name, args) => call(name, args, env),
        _ if is_constant(exp.clone()) => Ok(EnvValue::Exp(exp)),
        _ => Err((String::from("Not implemented yet."), None)),
    }
}

<<<<<<< HEAD
pub fn run(stmt: Statement, env: &Environment<EnvValue>) -> Result<ControlFlow, String> {
    match execute(stmt, env) {
        Ok(e) => Ok(e),
        Err((s, _)) => Err(s),
=======
// Helper function for executing blocks
fn execute_block(
    stmts: Vec<Statement>,
    env: &Environment<EnvValue>,
) -> Result<ControlFlow, ErrorMessage> {
    let mut current_env = env.clone();

    for stmt in stmts {
        match execute(stmt, &current_env)? {
            ControlFlow::Continue(new_env) => current_env = new_env,
            ControlFlow::Return(value) => return Ok(ControlFlow::Return(value)),
        }
>>>>>>> 92a672a4
    }
}

<<<<<<< HEAD
fn execute(stmt: Statement, env: &Environment<EnvValue>) -> Result<ControlFlow, ErrorMessage> {
=======
pub fn execute(stmt: Statement, env: &Environment<EnvValue>) -> Result<ControlFlow, ErrorMessage> {
>>>>>>> 92a672a4
    let mut new_env = env.clone();

    let result = match stmt {
        Statement::Assignment(name, exp, _) => {
            let value = eval(*exp, &new_env)?;
<<<<<<< HEAD
            new_env.insert_variable(name, value);
            return Ok(ControlFlow::Continue(new_env));
=======
            new_env.insert_variable(name, value); // Remove the tuple
            Ok(ControlFlow::Continue(new_env))
>>>>>>> 92a672a4
        }

        Statement::IfThenElse(cond, stmt_then, stmt_else) => {
            let value = eval(*cond, &new_env)?;

            match value {
                EnvValue::Exp(Expression::CTrue) => match *stmt_then {
                    Statement::Block(stmts) => execute_block(stmts, &new_env),
                    _ => execute(*stmt_then, &new_env),
                },
                EnvValue::Exp(Expression::CFalse) => match stmt_else {
                    Some(else_stmt) => match *else_stmt {
                        Statement::Block(stmts) => execute_block(stmts, &new_env),
                        _ => execute(*else_stmt, &new_env),
                    },
                    None => Ok(ControlFlow::Continue(new_env)),
                },
                _ => Err(("Condition must evaluate to a boolean".to_string(), None)),
            }
        }

        Statement::Block(stmts) => execute_block(stmts, &new_env),

        Statement::While(cond, stmt) => {
            let mut value = eval(*cond.clone(), &new_env)?;

            loop {
                match value {
                    EnvValue::Exp(Expression::CTrue) => match execute(*stmt.clone(), &new_env)? {
                        ControlFlow::Continue(control_env) => {
                            new_env = control_env;
<<<<<<< HEAD

=======
>>>>>>> 92a672a4
                            value = eval(*cond.clone(), &new_env)?;
                        }
                        ControlFlow::Return(value) => return Ok(ControlFlow::Return(value)),
                    },
                    EnvValue::Exp(Expression::CFalse) => return Ok(ControlFlow::Continue(new_env)),
                    _ => unreachable!(),
                }
            }
        }

        Statement::Sequence(s1, s2) => match execute(*s1, &new_env)? {
            ControlFlow::Continue(control_env) => {
                new_env = control_env;
                execute(*s2, &new_env)
            }
            ControlFlow::Return(value) => return Ok(ControlFlow::Return(value)),
        },
<<<<<<< HEAD

        Statement::FuncDef(func) => {
            new_env.insert_variable(func.name.clone(), EnvValue::Func(func));

=======
        Statement::FuncDef(func) => {
            new_env.insert_variable(func.name.clone(), EnvValue::Func(func.clone()));
>>>>>>> 92a672a4
            Ok(ControlFlow::Continue(new_env))
        }

        Statement::Return(exp) => {
            let exp_value = eval(*exp, &new_env)?;
            Ok(ControlFlow::Return(exp_value))
        }
        _ => Err((String::from("not implemented yet"), None)),
    };

    match result {
        Ok(v) => Ok(v),
        Err((s, opt)) => {
            if s != "Propagate".to_string() {
                return Err((s, None));
            } else {
                return propagate_error(opt.unwrap(), env);
            }
        }
    }
}

<<<<<<< HEAD
//helper function for executing blocks
fn execute_block(
    stmts: Vec<Statement>,
    env: &Environment<EnvValue>,
) -> Result<ControlFlow, ErrorMessage> {
    let mut current_env = env.clone();

    for stmt in stmts {
        match execute(stmt, &current_env)? {
            ControlFlow::Continue(new_env) => current_env = new_env,
            ControlFlow::Return(value) => return Ok(ControlFlow::Return(value)),
        }
    }
    Ok(ControlFlow::Continue(current_env))
}

=======
>>>>>>> 92a672a4
fn call(
    name: Name,
    args: Vec<Expression>,
    env: &Environment<EnvValue>,
) -> Result<EnvValue, ErrorMessage> {
    // Use search_frame instead of get
    match env.search_frame(name.clone()) {
        Some(EnvValue::Func(func)) => {
            let mut new_env = Environment::new();

            // Copy global functions
            let mut curr_scope = env.scope_key();
            loop {
                let frame = env.get_frame(curr_scope.clone());
                for (name, value) in &frame.variables {
                    if let EnvValue::Func(_) = value {
                        new_env.insert_variable(name.clone(), value.clone());
                    }
                }
                match &frame.parent_key {
                    Some(parent) => curr_scope = parent.clone(),
                    None => break,
                }
            }

            // Bind arguments
            if let Some(params) = &func.params {
                for (param, arg) in params.iter().zip(args) {
                    let arg_value = eval(arg, env)?;
                    new_env.insert_variable(param.0.clone(), arg_value);
                }
            }

            // Execute function
            match execute(*func.body.as_ref().unwrap().clone(), &new_env)? {
                ControlFlow::Return(value) => Ok(value),
                ControlFlow::Continue(_) => {
                    Err(("Function did not return a value".to_string(), None))
                }
            }
        }
        _ => Err((format!("Function {} not found", name), None)),
    }
}

/* Error propagation functions:
    -> extract_error_value
    -> propagate_error
*/
fn extract_error_value(
    exp: Expression,
    env: &Environment<EnvValue>,
) -> Result<String, ErrorMessage> {
    // Gets expression and returns the value inside (works with constants and Error types)
    match exp {
        Expression::COk(e) => extract_error_value(*e, env),
        Expression::CErr(e) => extract_error_value(*e, env),
        Expression::CJust(e) => extract_error_value(*e, env),
        Expression::CTrue => Ok("True".to_string()),
        Expression::CFalse => Ok("False".to_string()),
        Expression::CInt(value) => Ok(value.to_string()),
        Expression::CReal(value) => Ok(value.to_string()),
        Expression::CString(value) => Ok(value.to_string()),
        Expression::CNothing => Ok("Nothing".to_string()),
        _ => Err((String::from("Nothing to extract from."), None)),
    }
}

fn propagate_error(
    exp: Expression,
    env: &Environment<EnvValue>,
) -> Result<ControlFlow, ErrorMessage> {
    // Checks error value and propagates it (terminates code if on highest level function)
    if env.scope_key().1 == 0 {
        match eval(exp, &env) {
            Ok(EnvValue::Exp(new_value)) => match extract_error_value(new_value, &env) {
                Ok(s) => Err((
                    String::from(format!("Program terminated with errors: {}", s)),
                    None,
                )),
                _ => Err(("Program terminated with errors".to_string(), None)),
            },
            _ => Err((
                "Program panicked and trying to terminate with errors".to_string(),
                None,
            )),
        }
    } else {
        return Ok(ControlFlow::Return(EnvValue::Exp(Expression::CErr(
            Box::new(exp),
        ))));
    }
}

fn is_constant(exp: Expression) -> bool {
    match exp {
        Expression::CTrue => true,
        Expression::CFalse => true,
        Expression::CInt(_) => true,
        Expression::CReal(_) => true,
        Expression::CString(_) => true,
        Expression::CNothing => true,
        _ => false,
    }
}

fn lookup(name: String, env: &Environment<EnvValue>) -> Result<EnvValue, ErrorMessage> {
    let mut curr_scope = env.scope_key();

    loop {
        let frame = env.get_frame(curr_scope.clone());

        match frame.variables.get(&name) {
            Some(value) => return Ok(value.clone()),
            None => curr_scope = frame.parent_key.clone().unwrap(),
        }
    }
}

/* Arithmetic Operations */
fn eval_binary_arith_op<F>(
    lhs: Expression,
    rhs: Expression,
    env: &Environment<EnvValue>,
    op: F,
    error_msg: &str,
) -> Result<EnvValue, ErrorMessage>
where
    F: Fn(f64, f64) -> f64,
{
    let v1 = eval(lhs, env)?;
    let v2 = eval(rhs, env)?;
    //// checar aqui se o status de erro é vdd, se for, retornar o valor de erro "Ok(EnvValue::Exp(Cerr q tem no env))"   --> fzr teste
    match (v1, v2) {
        (EnvValue::Exp(Expression::CInt(v1)), EnvValue::Exp(Expression::CInt(v2))) => Ok(
            EnvValue::Exp(Expression::CInt(op(v1 as f64, v2 as f64) as i32)),
        ),
        (EnvValue::Exp(Expression::CInt(v1)), EnvValue::Exp(Expression::CReal(v2))) => {
            Ok(EnvValue::Exp(Expression::CReal(op(v1 as f64, v2))))
        }
        (EnvValue::Exp(Expression::CReal(v1)), EnvValue::Exp(Expression::CInt(v2))) => {
            Ok(EnvValue::Exp(Expression::CReal(op(v1, v2 as f64))))
        }
        (EnvValue::Exp(Expression::CReal(v1)), EnvValue::Exp(Expression::CReal(v2))) => {
            Ok(EnvValue::Exp(Expression::CReal(op(v1, v2))))
        }
        _ => Err((error_msg.to_string(), None)),
    }
}

fn add(
    lhs: Expression,
    rhs: Expression,
    env: &Environment<EnvValue>,
) -> Result<EnvValue, ErrorMessage> {
    eval_binary_arith_op(
        lhs,
        rhs,
        env,
        |a, b| a + b,
        "addition '(+)' is only defined for numbers (integers and real).",
    )
}

fn sub(
    lhs: Expression,
    rhs: Expression,
    env: &Environment<EnvValue>,
) -> Result<EnvValue, ErrorMessage> {
    eval_binary_arith_op(
        lhs,
        rhs,
        env,
        |a, b| a - b,
        "subtraction '(-)' is only defined for numbers (integers and real).",
    )
}

fn mul(
    lhs: Expression,
    rhs: Expression,
    env: &Environment<EnvValue>,
) -> Result<EnvValue, ErrorMessage> {
    eval_binary_arith_op(
        lhs,
        rhs,
        env,
        |a, b| a * b,
        "multiplication '(*)' is only defined for numbers (integers and real).",
    )
}

fn div(
    lhs: Expression,
    rhs: Expression,
    env: &Environment<EnvValue>,
) -> Result<EnvValue, ErrorMessage> {
    eval_binary_arith_op(
        lhs,
        rhs,
        env,
        |a, b| a / b,
        "division '(/)' is only defined for numbers (integers and real).",
    )
}

/* Boolean Expressions */
fn eval_binary_boolean_op<F>(
    lhs: Expression,
    rhs: Expression,
    env: &Environment<EnvValue>,
    op: F,
    error_msg: &str,
) -> Result<EnvValue, ErrorMessage>
where
    F: Fn(bool, bool) -> Expression,
{
    let v1 = eval(lhs, env)?;
    let v2 = eval(rhs, env)?;
    //// checar aqui se o status de erro é vdd, se for, retornar o valor de erro "Ok(EnvValue::Exp(Cerr q tem no env))"   --> fzr teste
    match (v1, v2) {
        (EnvValue::Exp(Expression::CTrue), EnvValue::Exp(Expression::CTrue)) => {
            Ok(EnvValue::Exp(op(true, true)))
        }
        (EnvValue::Exp(Expression::CTrue), EnvValue::Exp(Expression::CFalse)) => {
            Ok(EnvValue::Exp(op(true, false)))
        }
        (EnvValue::Exp(Expression::CFalse), EnvValue::Exp(Expression::CTrue)) => {
            Ok(EnvValue::Exp(op(false, true)))
        }
        (EnvValue::Exp(Expression::CFalse), EnvValue::Exp(Expression::CFalse)) => {
            Ok(EnvValue::Exp(op(false, false)))
        }
        _ => Err((error_msg.to_string(), None)),
    }
}

fn and(
    lhs: Expression,
    rhs: Expression,
    env: &Environment<EnvValue>,
) -> Result<EnvValue, ErrorMessage> {
    eval_binary_boolean_op(
        lhs,
        rhs,
        env,
        |a, b| {
            if a && b {
                Expression::CTrue
            } else {
                Expression::CFalse
            }
        },
        "'and' is only defined for booleans.",
    )
}

fn or(
    lhs: Expression,
    rhs: Expression,
    env: &Environment<EnvValue>,
) -> Result<EnvValue, ErrorMessage> {
    eval_binary_boolean_op(
        lhs,
        rhs,
        env,
        |a, b| {
            if a || b {
                Expression::CTrue
            } else {
                Expression::CFalse
            }
        },
        "'or' is only defined for booleans.",
    )
}

fn not(lhs: Expression, env: &Environment<EnvValue>) -> Result<EnvValue, ErrorMessage> {
    let v = eval(lhs, env)?;
    match v {
        EnvValue::Exp(Expression::CTrue) => Ok(EnvValue::Exp(Expression::CFalse)),
        EnvValue::Exp(Expression::CFalse) => Ok(EnvValue::Exp(Expression::CTrue)),
        _ => Err((String::from("'not' is only defined for booleans."), None)),
    }
}

/* Relational Operations */
fn eval_binary_rel_op<F>(
    lhs: Expression,
    rhs: Expression,
    env: &Environment<EnvValue>,
    op: F,
    error_msg: &str,
) -> Result<EnvValue, ErrorMessage>
where
    F: Fn(f64, f64) -> Expression,
{
    let v1 = eval(lhs, env)?;
    let v2 = eval(rhs, env)?;
    //// checar aqui se o status de erro é vdd, se for, retornar o valor de erro "Ok(EnvValue::Exp(Cerr q tem no env))"   --> fzr teste
    match (v1, v2) {
        (EnvValue::Exp(Expression::CInt(v1)), EnvValue::Exp(Expression::CInt(v2))) => {
            Ok(EnvValue::Exp(op(v1 as f64, v2 as f64)))
        }
        (EnvValue::Exp(Expression::CInt(v1)), EnvValue::Exp(Expression::CReal(v2))) => {
            Ok(EnvValue::Exp(op(v1 as f64, v2)))
        }
        (EnvValue::Exp(Expression::CReal(v1)), EnvValue::Exp(Expression::CInt(v2))) => {
            Ok(EnvValue::Exp(op(v1, v2 as f64)))
        }
        (EnvValue::Exp(Expression::CReal(v1)), EnvValue::Exp(Expression::CReal(v2))) => {
            Ok(EnvValue::Exp(op(v1, v2)))
        }
        _ => Err((error_msg.to_string(), None)),
    }
}

fn eq(
    lhs: Expression,
    rhs: Expression,
    env: &Environment<EnvValue>,
) -> Result<EnvValue, ErrorMessage> {
    eval_binary_rel_op(
        lhs,
        rhs,
        env,
        |a, b| {
            if a == b {
                Expression::CTrue
            } else {
                Expression::CFalse
            }
        },
        "(==) is only defined for numbers (integers and real).",
    )
}

fn gt(
    lhs: Expression,
    rhs: Expression,
    env: &Environment<EnvValue>,
) -> Result<EnvValue, ErrorMessage> {
    eval_binary_rel_op(
        lhs,
        rhs,
        env,
        |a, b| {
            if a > b {
                Expression::CTrue
            } else {
                Expression::CFalse
            }
        },
        "(>) is only defined for numbers (integers and real).",
    )
}

fn lt(
    lhs: Expression,
    rhs: Expression,
    env: &Environment<EnvValue>,
) -> Result<EnvValue, ErrorMessage> {
    eval_binary_rel_op(
        lhs,
        rhs,
        env,
        |a, b| {
            if a < b {
                Expression::CTrue
            } else {
                Expression::CFalse
            }
        },
        "(<) is only defined for numbers (integers and real).",
    )
}

fn gte(
    lhs: Expression,
    rhs: Expression,
    env: &Environment<EnvValue>,
) -> Result<EnvValue, ErrorMessage> {
    eval_binary_rel_op(
        lhs,
        rhs,
        env,
        |a, b| {
            if a >= b {
                Expression::CTrue
            } else {
                Expression::CFalse
            }
        },
        "(>=) is only defined for numbers (integers and real).",
    )
}

fn lte(
    lhs: Expression,
    rhs: Expression,
    env: &Environment<EnvValue>,
) -> Result<EnvValue, ErrorMessage> {
    eval_binary_rel_op(
        lhs,
        rhs,
        env,
        |a, b| {
            if a <= b {
                Expression::CTrue
            } else {
                Expression::CFalse
            }
        },
        "(<=) is only defined for numbers (integers and real).",
    )
}

fn eval_unwrap_expression(
    exp: Expression,
    env: &Environment<EnvValue>,
) -> Result<EnvValue, ErrorMessage> {
    ////QUATRO/ FAz uteste também
    let v = eval(exp, env)?;
    match v {
        EnvValue::Exp(Expression::CJust(e)) => Ok(EnvValue::Exp(*e)),
        EnvValue::Exp(Expression::COk(e)) => Ok(EnvValue::Exp(*e)),
        _ => Err((String::from("Program panicked trying to unwrap."), None)),
    }
}

fn eval_propagate_expression(
    exp: Expression,
    env: &Environment<EnvValue>,
) -> Result<EnvValue, ErrorMessage> {
    ////QUATRO Fazer teste com recursão pls :D
    let v = eval(exp, env)?;
    //let mut *new_env = env.clone();
    match v {
        EnvValue::Exp(Expression::CJust(e)) => Ok(EnvValue::Exp(*e)),
        EnvValue::Exp(Expression::COk(e)) => Ok(EnvValue::Exp(*e)),
        EnvValue::Exp(Expression::CErr(e)) => Err(("Propagate".to_string(), Some(*e))),
        EnvValue::Exp(Expression::CNothing) => Err((
            "Propagate".to_string(),
            Some(Expression::CString("Couldn't unwrap Nothing".to_string())),
        )),
        _ => Err((String::from("'propagate' is expects a Just or Ok."), None)),
    }
}

fn eval_isnothing_expression(
    exp: Expression,
    env: &Environment<EnvValue>,
) -> Result<EnvValue, ErrorMessage> {
    let v = eval(exp, env)?;
    match v {
        EnvValue::Exp(Expression::CNothing) => Ok(EnvValue::Exp(Expression::CTrue)),
        _ => Ok(EnvValue::Exp(Expression::CFalse)),
        //EnvValue::Exp(Expression::CJust(_)) => Ok(EnvValue::Exp(Expression::CFalse)),
        //_ => Err("Expression not recognized.".to_string()),
    }
}

fn eval_iserror_expression(
    exp: Expression,
    env: &Environment<EnvValue>,
) -> Result<EnvValue, ErrorMessage> {
    let v = eval(exp, env)?;
    match v {
        EnvValue::Exp(Expression::CErr(_)) => Ok(EnvValue::Exp(Expression::CTrue)),
        _ => Ok(EnvValue::Exp(Expression::CFalse)),
        //EnvValue::Exp(Expression::COk(_)) => Ok(EnvValue::Exp(Expression::CFalse)),
        //_ => Err(String::from("'is_error' is only defined for Ok and Err.")),
    }
}

fn eval_just(exp: Expression, env: &Environment<EnvValue>) -> Result<EnvValue, ErrorMessage> {
    let v = eval(exp, env)?;
    match v {
        EnvValue::Exp(e) => Ok(EnvValue::Exp(Expression::CJust(Box::new(e)))),
        _ => Err(("Expression not recognized.".to_string(), None)),
    }
}

fn eval_ok(exp: Expression, env: &Environment<EnvValue>) -> Result<EnvValue, ErrorMessage> {
    let v = eval(exp, env)?;
    match v {
        EnvValue::Exp(e) => Ok(EnvValue::Exp(Expression::COk(Box::new(e)))),
        _ => Err(("Expression not recognized.".to_string(), None)),
    }
}

fn eval_err(exp: Expression, env: &Environment<EnvValue>) -> Result<EnvValue, ErrorMessage> {
    let v = eval(exp, env)?;
    match v {
        EnvValue::Exp(e) => Ok(EnvValue::Exp(Expression::CErr(Box::new(e)))),
        _ => Err(("Expression not recognized.".to_string(), None)),
    }
}

#[cfg(test)]
mod tests {
    use super::*;
    use crate::ir::ast::Expression::*;
    use crate::ir::ast::Function;
    use crate::ir::ast::Statement::*;
    //use crate::ir::ast::Type;
    use crate::ir::ast::Type::*;
    use approx::relative_eq;

    #[test]
    fn eval_constant() {
        let env: Environment<EnvValue> = Environment::new();

        let c10 = CInt(10);
        let c20 = CInt(20);

        assert_eq!(eval(c10, &env), Ok(EnvValue::Exp(CInt(10))));
        assert_eq!(eval(c20, &env), Ok(EnvValue::Exp(CInt(20))));
    }

    #[test]
    fn eval_unwrap_result_ok() {
        let env: Environment<EnvValue> = Environment::new();
        let c10 = CInt(10);
        let ok = COk(Box::new(c10));
        let u = Unwrap(Box::new(ok));

        assert_eq!(eval(u, &env), Ok(EnvValue::Exp(CInt(10))));
    }

    #[test]
    fn eval_unwrap_result_err() {
        let env: Environment<EnvValue> = Environment::new();
        let c1 = CInt(1);
        let err = CErr(Box::new(c1));
        let u = Unwrap(Box::new(err));

        match eval(u, &env) {
            Err(_) => assert!(true),
            _ => assert!(false, "The program was suposed to terminate"),
        }
    }

    #[test]
    fn eval_unwrap_just() {
        let env: Environment<EnvValue> = Environment::new();
        let c5 = CInt(5);
        let maybe = CJust(Box::new(c5));
        let u = Unwrap(Box::new(maybe));

        assert_eq!(eval(u, &env), Ok(EnvValue::Exp(CInt(5))));
    }

    #[test]
    fn eval_unwrap_nothing() {
        let env: Environment<EnvValue> = Environment::new();
        let u = Unwrap(Box::new(CNothing));

        match eval(u, &env) {
            Err(_) => assert!(true),
            _ => assert!(false, "The program was suposed to terminate"),
        }
    }

    #[test]
    fn eval_is_error_result_true() {
        let env: Environment<EnvValue> = Environment::new();
        let aux = CInt(2);
        let e = Expression::CErr(Box::new(aux));
        let ie = IsError(Box::new(e));

        assert_eq!(eval(ie, &env), Ok(EnvValue::Exp(CTrue)));
    }

    #[test]
    fn eval_is_error_result_false() {
        let env: Environment<EnvValue> = Environment::new();
        let aux = CInt(2);
        let r = COk(Box::new(aux));
        let ie = IsError(Box::new(r));

        assert_eq!(eval(ie, &env), Ok(EnvValue::Exp(CFalse)));
    }

    #[test]
    fn eval_is_error_result_error() {
        let env: Environment<EnvValue> = Environment::new();
        let aux = CInt(2);
        let ie = IsError(Box::new(aux));

        assert_eq!(eval(ie, &env), Ok(EnvValue::Exp(CFalse)));
        /*
        assert_eq!(
            eval(ie, &env),
            Err(String::from("'is_error' is only defined for Ok and Err."))
        ); */
    }

    #[test]
    fn eval_is_nothing_with_nothing() {
        let env: Environment<EnvValue> = Environment::new();
        let nothing = CNothing;
        let u = IsNothing(Box::new(nothing));

        assert_eq!(eval(u, &env), Ok(EnvValue::Exp(CTrue)));
    }

    #[test]
    fn eval_is_nothing_with_just() {
        let env: Environment<EnvValue> = Environment::new();
        let c2 = CReal(6.9);
        let just = CJust(Box::new(c2));
        let u = IsNothing(Box::new(just));

        assert_eq!(eval(u, &env), Ok(EnvValue::Exp(CFalse)));
    }

    #[test]
    fn eval_is_nothing_with_int() {
        let env: Environment<EnvValue> = Environment::new();
        let c420 = CInt(420);
        let u = IsNothing(Box::new(c420));

        assert_eq!(eval(u, &env), Ok(EnvValue::Exp(CFalse)));

        //assert_eq!(eval(u, &env), Err("Expression not recognized.".to_string()));
    }

    #[test]
    fn eval_add_expression1() {
        let env: Environment<EnvValue> = Environment::new();

        let c10 = CInt(10);
        let c20 = CInt(20);
        let add1 = Add(Box::new(c10), Box::new(c20));

        assert_eq!(eval(add1, &env), Ok(EnvValue::Exp(CInt(30))));
    }

    #[test]
    fn eval_add_expression2() {
        let env: Environment<EnvValue> = Environment::new();

        let c10 = CInt(10);
        let c20 = CInt(20);
        let c30 = CInt(30);
        let add1 = Add(Box::new(c10), Box::new(c20));
        let add2 = Add(Box::new(add1), Box::new(c30));

        assert_eq!(eval(add2, &env), Ok(EnvValue::Exp(CInt(60))));
    }

    #[test]
    fn eval_add_expression3() {
        let env: Environment<EnvValue> = Environment::new();

        let c10 = CInt(10);
        let c20 = CReal(20.5);
        let add1 = Add(Box::new(c10), Box::new(c20));

        assert_eq!(eval(add1, &env), Ok(EnvValue::Exp(CReal(30.5))));
    }

    #[test]
    fn eval_sub_expression1() {
        let env: Environment<EnvValue> = Environment::new();

        let c10 = CInt(10);
        let c20 = CInt(20);
        let sub1 = Sub(Box::new(c20), Box::new(c10));

        assert_eq!(eval(sub1, &env), Ok(EnvValue::Exp(CInt(10))));
    }

    #[test]
    fn eval_sub_expression2() {
        let env: Environment<EnvValue> = Environment::new();

        let c100 = CInt(100);
        let c200 = CInt(300);
        let sub1 = Sub(Box::new(c200), Box::new(c100));

        assert_eq!(eval(sub1, &env), Ok(EnvValue::Exp(CInt(200))));
    }

    #[test]
    fn eval_sub_expression3() {
        let env: Environment<EnvValue> = Environment::new();

        let c100 = CReal(100.5);
        let c300 = CInt(300);
        let sub1 = Sub(Box::new(c300), Box::new(c100));

        assert_eq!(eval(sub1, &env), Ok(EnvValue::Exp(CReal(199.5))));
    }

    #[test]
    fn eval_mul_expression1() {
        let env: Environment<EnvValue> = Environment::new();

        let c10 = CInt(10);
        let c20 = CInt(20);
        let mul1 = Mul(Box::new(c10), Box::new(c20));

        assert_eq!(eval(mul1, &env), Ok(EnvValue::Exp(CInt(200))));
    }

    #[test]
    fn eval_mul_expression2() {
        let env: Environment<EnvValue> = Environment::new();

        let c10 = CReal(10.5);
        let c20 = CInt(20);
        let mul1 = Mul(Box::new(c10), Box::new(c20));

        assert_eq!(eval(mul1, &env), Ok(EnvValue::Exp(CReal(210.0))));
    }

    #[test]
    fn eval_div_expression1() {
        let env: Environment<EnvValue> = Environment::new();

        let c10 = CInt(10);
        let c20 = CInt(20);
        let div1 = Div(Box::new(c20), Box::new(c10));

        assert_eq!(eval(div1, &env), Ok(EnvValue::Exp(CInt(2))));
    }

    #[test]
    fn eval_div_expression2() {
        let env: Environment<EnvValue> = Environment::new();

        let c10 = CInt(10);
        let c3 = CInt(3);
        let div1 = Div(Box::new(c10), Box::new(c3));

        assert_eq!(eval(div1, &env), Ok(EnvValue::Exp(CInt(3))));
    }

    #[test]
    fn eval_div_expression3() {
        let env: Environment<EnvValue> = Environment::new();

        let c3 = CInt(3);
        let c21 = CInt(21);
        let div1 = Div(Box::new(c21), Box::new(c3));

        assert_eq!(eval(div1, &env), Ok(EnvValue::Exp(CInt(7))));
    }

    #[test]
    fn eval_div_expression4() {
        let env: Environment<EnvValue> = Environment::new();

        let c10 = CInt(10);
        let c3 = CReal(3.0);
        let div1 = Div(Box::new(c10), Box::new(c3));
        let res = eval(div1, &env);

        match res {
            Ok(EnvValue::Exp(Expression::CReal(v))) => {
                assert!(relative_eq!(v, 3.3333333333333335, epsilon = f64::EPSILON))
            }
            Err(msg) => assert!(false, "{:?}", msg),
            _ => assert!(false, "Not expected."),
        }
    }

    #[test]
    fn eval_variable() {
        let mut env = Environment::new();
        env.insert_variable("x".to_string(), EnvValue::Exp(CInt(10)));
        env.insert_variable("y".to_string(), EnvValue::Exp(CInt(20)));

        let v1 = Var(String::from("x"));
        let v2 = Var(String::from("y"));

        assert_eq!(eval(v1, &env), Ok(EnvValue::Exp(CInt(10))));
        assert_eq!(eval(v2, &env), Ok(EnvValue::Exp(CInt(20))));
    }

    #[test]
    fn eval_expression_with_variables() {
        let mut env = Environment::new();
        env.insert_variable("a".to_string(), EnvValue::Exp(CInt(5)));
        env.insert_variable("b".to_string(), EnvValue::Exp(CInt(3)));

        let expr = Mul(
            Box::new(Var(String::from("a"))),
            Box::new(Add(Box::new(Var(String::from("b"))), Box::new(CInt(2)))),
        );

        assert_eq!(eval(expr, &env), Ok(EnvValue::Exp(CInt(25))));
    }

    #[test]
    fn eval_nested_expressions() {
        let env: Environment<EnvValue> = Environment::new();

        let expr = Add(
            Box::new(Mul(Box::new(CInt(2)), Box::new(CInt(3)))),
            Box::new(Sub(Box::new(CInt(10)), Box::new(CInt(4)))),
        );

        assert_eq!(eval(expr, &env), Ok(EnvValue::Exp(CInt(12))));
    }

    #[test]
    fn execute_assignment() {
        let env: Environment<EnvValue> = Environment::new();

        let assign_stmt = Assignment(String::from("x"), Box::new(CInt(42)), Some(TInteger));

        match run(assign_stmt, &env) {
            Ok(ControlFlow::Continue(new_env)) => assert_eq!(
                new_env.search_frame("x".to_string()),
                Some(&EnvValue::Exp(CInt(42)))
            ),
            Ok(ControlFlow::Return(_)) => assert!(false),
            Err(s) => assert!(false, "{:?}", s),
        }
    }

    #[test]
    fn eval_summation() {
        /*
         * (a test case for the following program)
         *
         * > x: TInteger = 10
         * > y: TInteger = 0
         * > while x >= 0:
         * >   y = y + x
         * >   x = x - 1
         *
         * After executing this program, 'x' must be zero and
         * 'y' must be 55.
         */

        let env: Environment<EnvValue> = Environment::new();

        let a1 = Assignment(String::from("x"), Box::new(CInt(10)), Some(TInteger));
        let a2 = Assignment(String::from("y"), Box::new(CInt(0)), Some(TInteger));
        let a3 = Assignment(
            String::from("y"),
            Box::new(Add(
                Box::new(Var(String::from("y"))),
                Box::new(Var(String::from("x"))),
            )),
            None,
        );
        let a4 = Assignment(
            String::from("x"),
            Box::new(Sub(Box::new(Var(String::from("x"))), Box::new(CInt(1)))),
            None,
        );

        let seq1 = Sequence(Box::new(a3), Box::new(a4));

        let while_statement = While(
            Box::new(GT(Box::new(Var(String::from("x"))), Box::new(CInt(0)))),
            Box::new(seq1),
        );

        let seq2 = Sequence(Box::new(a2), Box::new(while_statement));
        let program = Sequence(Box::new(a1), Box::new(seq2));

        match execute(program, &env) {
            Ok(ControlFlow::Continue(new_env)) => {
                assert_eq!(
                    new_env.search_frame("y".to_string()),
                    Some(&EnvValue::Exp(CInt(55)))
                );
                assert_eq!(
                    new_env.search_frame("x".to_string()),
                    Some(&EnvValue::Exp(CInt(0)))
                );
            }
            Ok(ControlFlow::Return(_)) => assert!(false),
            Err(s) => assert!(false, "{:?}", s),
        }
    }

    #[test]
    fn eval_simple_if_then_else() {
        /*
         * Test for simple if-then-else statement
         *
         * > x: TInteger = 10
         * > if x > 5:
         * >   y: TInteger = 1
         * > else:
         * >   y: TInteger = 0
         *
         * After executing, 'y' should be 1.
         */

        let env: Environment<EnvValue> = Environment::new();

        let condition = GT(Box::new(Var(String::from("x"))), Box::new(CInt(5)));
        let then_stmt = Assignment(String::from("y"), Box::new(CInt(1)), Some(TInteger));
        let else_stmt = Assignment(String::from("y"), Box::new(CInt(0)), Some(TInteger));

        let if_statement = IfThenElse(
            Box::new(condition),
            Box::new(then_stmt),
            Some(Box::new(else_stmt)),
        );

        let setup_stmt = Assignment(String::from("x"), Box::new(CInt(10)), Some(TInteger));
        let program = Sequence(Box::new(setup_stmt), Box::new(if_statement));

        match run(program, &env) {
            Ok(ControlFlow::Continue(new_env)) => assert_eq!(
                new_env.search_frame("y".to_string()),
                Some(&EnvValue::Exp(CInt(1)))
            ),
            Ok(ControlFlow::Return(_)) => assert!(false),
            Err(s) => assert!(false, "{:?}", s),
        }
    }

    #[test]
    fn eval_if_then_optional_else() {
        /*
         * Test for simple if-then-else statement
         *
         * > x: TInteger = 1
         * > y: TInteger = 0
         * > if x == y:
         * >   y = 1
         * > else:
         * >    y = 2
         * >    if x < 0:
         * >        y = 5
         *
         * After executing, 'y' should be 2.
         */

        let env: Environment<EnvValue> = Environment::new();

        let second_condition = LT(Box::new(Var(String::from("x"))), Box::new(CInt(0)));
        let second_then_stmt = Assignment(String::from("y"), Box::new(CInt(5)), None);

        let second_if_stmt =
            IfThenElse(Box::new(second_condition), Box::new(second_then_stmt), None);

        let else_setup_stmt = Assignment(String::from("y"), Box::new(CInt(2)), None);
        let else_stmt = Sequence(Box::new(else_setup_stmt), Box::new(second_if_stmt));

        let first_condition = EQ(
            Box::new(Var(String::from("x"))),
            Box::new(Var(String::from("y"))),
        );
        let first_then_stmt = Assignment(String::from("y"), Box::new(CInt(1)), None);

        let first_if_stmt = IfThenElse(
            Box::new(first_condition),
            Box::new(first_then_stmt),
            Some(Box::new(else_stmt)),
        );

        let second_assignment = Assignment(String::from("y"), Box::new(CInt(0)), Some(TInteger));
        let setup_stmt = Sequence(Box::new(second_assignment), Box::new(first_if_stmt));

        let first_assignment = Assignment(String::from("x"), Box::new(CInt(1)), Some(TInteger));
        let program = Sequence(Box::new(first_assignment), Box::new(setup_stmt));

        match run(program, &env) {
            Ok(ControlFlow::Continue(new_env)) => assert_eq!(
                new_env.search_frame("y".to_string()),
                Some(&EnvValue::Exp(CInt(2)))
            ),
            Ok(ControlFlow::Return(_)) => assert!(false),
            Err(s) => assert!(false, "{:?}", s),
        }
    }

    // #[test]
    // fn eval_while_loop_decrement() {
    //     /*
    //      * Test for while loop that decrements a variable
    //      *
    //      * > x = 3
    //      * > y = 10
    //      * > while x:
    //      * >   y = y - 1
    //      * >   x = x - 1
    //      *
    //      * After executing, 'y' should be 7 and 'x' should be 0.
    //      */
    //     let env = HashMap::new();

    //     let a1 = Assignment(String::from("x"), Box::new(CInt(3))); -> corrigido parenteses extras.
    //     let a2 = Assignment(String::from("y")), Box:new(CInt(10)));
    //     let a3 = Assignment(
    //         String::from("y")),
    //         Box::new(Sub(
    //             Box::new(Var(String::from("y"))),
    //             Box::new(CInt(1)),
    //         )),
    //     );
    //     let a4 = Assignment(
    //         String::from("x")),
    //         Box::new(Sub(
    //             Box::new(Var(String::from("x"))),
    //             Box::new(CInt(1)),
    //         )),
    //     );

    //     let seq1 = Sequence(Box::new(a3), Box::new(a4));
    //     let while_statement =
    //         While(Box::new(Var(String::from("x"))), Box::new(seq1));
    //     let program = Sequence(
    //         Box::new(a1),
    //         Box::new(Sequence(Box::new(a2), Box::new(while_statement))),
    //     );

    //     match run(&program, env) {
    //         Ok(new_env) => {
    //             assert_eq!(new_env.get("y"), Some(&7));
    //             assert_eq!(new_env.get("x"), Some(&0));
    //         }
    //         Err(s) => assert!(false, "{}", s),
    //     }
    // }

    // #[test]
    // fn eval_nested_if_statements() {
    //     /*
    //      * Test for nested if-then-else statements
    //      *
    //      * > x = 10
    //      * > if x > 5:
    //      * >   if x > 8:
    //      * >     y = 1
    //      * >   else:
    //      * >     y = 2
    //      * > else:
    //      * >   y = 0
    //      *
    //      * After executing, 'y' should be 1.
    //      */
    //     let env = HashMap::new();

    //     let inner_then_stmt =
    //         Assignment(String::from("y")), Box:new(CInt(1)));
    //     let inner_else_stmt =
    //         Assignment(String::from("y")), Box:new(CInt(2)));
    //     let inner_if_statement = Statement::IfThenElse(
    //         Box::new(Var(String::from("x"))),
    //         Box::new(inner_then_stmt),
    //         Box::new(inner_else_stmt),
    //     );

    //     let outer_else_stmt =
    //         Assignment(String::from("y")), Box:new(CInt(0)));
    //     let outer_if_statement = Statement::IfThenElse(
    //         Box::new(Var(String::from("x"))),
    //         Box::new(inner_if_statement),
    //         Box::new(outer_else_stmt),
    //     );

    //     let setup_stmt =
    //         Assignment(String::from("x")), Box:new(CInt(10)));
    //     let program = Sequence(Box::new(setup_stmt), Box::new(outer_if_statement));

    //     match run(&program, env) {
    //         Ok(new_env) => assert_eq!(new_env.get("y"), Some(&1)),
    //         Err(s) => assert!(false, "{}", s),
    //     }
    // }

    #[test]
    fn eval_complex_sequence() {
        /*
         * Sequence with multiple assignments and expressions
         *
         * > x: TInteger = 5
         * > y: TInteger = 0
         * > z: TInteger = 2 * x + 3
         *
         * After executing, 'x' should be 5, 'y' should be 0, and 'z' should be 13.
         */

        let env: Environment<EnvValue> = Environment::new();

        let a1 = Assignment(String::from("x"), Box::new(CInt(5)), Some(TInteger));
        let a2 = Assignment(String::from("y"), Box::new(CInt(0)), Some(TInteger));
        let a3 = Assignment(
            String::from("z"),
            Box::new(Add(
                Box::new(Mul(Box::new(CInt(2)), Box::new(Var(String::from("x"))))),
                Box::new(CInt(3)),
            )),
            Some(TInteger),
        );

        let program = Sequence(Box::new(a1), Box::new(Sequence(Box::new(a2), Box::new(a3))));

        match run(program, &env) {
            Ok(ControlFlow::Continue(new_env)) => {
                assert_eq!(
                    new_env.search_frame("x".to_string()),
                    Some(&EnvValue::Exp(CInt(5)))
                );
                assert_eq!(
                    new_env.search_frame("y".to_string()),
                    Some(&EnvValue::Exp(CInt(0)))
                );
                assert_eq!(
                    new_env.search_frame("z".to_string()),
                    Some(&EnvValue::Exp(CInt(13)))
                );
            }
            Ok(ControlFlow::Return(_)) => assert!(false),
            Err(s) => assert!(false, "{:?}", s),
        }
    }

    #[test]
    fn recursive_func_def_call() {
        /*
         * Test for a recursive function
         *
         * > def fibonacci(n: TInteger) -> TInteger:
         * >    if n < 1:
         * >        return 0
         * >
         * >    if n <= 2:
         * >        return n - 1
         * >
         * >    return fibonacci(n - 1) + fibonacci(n - 2)
         * >
         * > fib: TInteger = fibonacci(10)
         *
         * After executing, 'fib' should be 34.
         */

        let env: Environment<EnvValue> = Environment::new();

        let func = FuncDef(Function {
            name: "fibonacci".to_string(),
            kind: Some(TInteger),
            params: Some(vec![("n".to_string(), TInteger)]),
            body: Some(Box::new(Sequence(
                Box::new(IfThenElse(
                    Box::new(LT(Box::new(Var("n".to_string())), Box::new(CInt(1)))),
                    Box::new(Return(Box::new(CInt(0)))),
                    None,
                )),
                Box::new(Sequence(
                    Box::new(IfThenElse(
                        Box::new(LTE(Box::new(Var("n".to_string())), Box::new(CInt(2)))),
                        Box::new(Return(Box::new(Sub(
                            Box::new(Var("n".to_string())),
                            Box::new(CInt(1)),
                        )))),
                        None,
                    )),
                    Box::new(Return(Box::new(Add(
                        Box::new(FuncCall(
                            "fibonacci".to_string(),
                            vec![Sub(Box::new(Var("n".to_string())), Box::new(CInt(1)))],
                        )),
                        Box::new(FuncCall(
                            "fibonacci".to_string(),
                            vec![Sub(Box::new(Var("n".to_string())), Box::new(CInt(2)))],
                        )),
                    )))),
                )),
            ))),
        });

        let program = Sequence(
            Box::new(func),
            Box::new(Assignment(
                "fib".to_string(),
                Box::new(FuncCall("fibonacci".to_string(), vec![CInt(10)])),
                Some(TInteger),
            )),
        );

        match run(program, &env) {
            Ok(ControlFlow::Continue(new_env)) => assert_eq!(
                new_env.search_frame("fib".to_string()),
                Some(&EnvValue::Exp(CInt(34)))
            ),
            Ok(ControlFlow::Return(_)) => assert!(false),
            Err(s) => assert!(false, "{:?}", s),
        }
    }

    #[test]
    fn eval_complex_unwrap() {
        /*
         * Test for an unwrap check alongside with errors
         *
         * > x = Ok(1)
         * > y = Nothing
         * > z = 0
         * > if !IsError(x):
         * >   y = Just(2)
         * > if !IsNothing(y):
         * >   z = Unwrap(x) + Unwrap(y)
         *
         * After executing, 'z' should be 3.
         */
        let env: Environment<EnvValue> = Environment::new();

        let setup_x = Assignment(
            String::from("x"),
            Box::new(COk(Box::new(CInt(1)))),
            Some(TResult(Box::new(TInteger), Box::new(TAny))),
        );
        let setup_y = Assignment(
            String::from("y"),
            Box::new(CNothing),
            Some(TMaybe(Box::new(TAny))),
        );
        let setup_z = Assignment(String::from("z"), Box::new(CInt(0)), Some(TInteger));

        let setup_stmt = Sequence(
            Box::new(setup_x),
            Box::new(Sequence(Box::new(setup_y), Box::new(setup_z))),
        );

        let error_chk = Not(Box::new(IsError(Box::new(Var(String::from("x"))))));
        let then_error_chk = Assignment(
            String::from("y"),
            Box::new(CJust(Box::new(CInt(2)))),
            Some(TMaybe(Box::new(TInteger))),
        );

        let if_stmt_first = IfThenElse(Box::new(error_chk), Box::new(then_error_chk), None);

        let nothing_chk = Not(Box::new(IsNothing(Box::new(Var(String::from("y"))))));
        let unwrap_stmt = Add(
            Box::new(Unwrap(Box::new(Var(String::from("x"))))),
            Box::new(Unwrap(Box::new(Var(String::from("y"))))),
        );

        let then_nothing_chk = Assignment(String::from("z"), Box::new(unwrap_stmt), Some(TInteger));

        let if_stmt_second = IfThenElse(Box::new(nothing_chk), Box::new(then_nothing_chk), None);

        let program = Sequence(
            Box::new(setup_stmt),
            Box::new(Sequence(Box::new(if_stmt_first), Box::new(if_stmt_second))),
        );

        match run(program, &env) {
            Ok(ControlFlow::Continue(new_env)) => {
                assert_eq!(
                    new_env.search_frame("x".to_string()),
                    Some(&EnvValue::Exp(COk(Box::new(CInt(1)))))
                );
                assert_eq!(
                    new_env.search_frame("y".to_string()),
                    Some(&EnvValue::Exp(CJust(Box::new(CInt(2)))))
                );
                assert_eq!(
                    new_env.search_frame("z".to_string()),
                    Some(&EnvValue::Exp(CInt(3)))
                );
            }
            Ok(ControlFlow::Return(_)) => assert!(false),
            Err(s) => assert!(false, "{:?}", s),
        }
    }

    #[test]
    fn eval_unwrap_error_propagation() {
        /*
         * Test for an unwrap check alongside with errors
         *
         * > x = Err(1)
         * > x = x?
         *
         * After executing, program should be terminated
         */
        let env: Environment<EnvValue> = Environment::new();

        let setup_stmt = Assignment(
            String::from("x"),
            Box::new(CErr(Box::new(CString("Test error message".to_string())))),
            Some(TResult(Box::new(TAny), Box::new(TString))),
        );

        let unwrap_stmt = Assignment(
            String::from("x"),
            Box::new(Propagate(Box::new(Var(String::from("x"))))),
            Some(TInteger),
        );

        let program = Sequence(Box::new(setup_stmt), Box::new(unwrap_stmt));

        match run(program, &env) {
            Err(s) => assert_eq!(
                s,
                "Program terminated with errors: Test error message".to_string(),
            ),
            _ => assert!(false, "The program was suposed to terminate"),
        }
    }

    #[test]
    fn eval_unwrap_error_propagation_if() {
        /*
         * Test for an unwrap check alongside with errors
         *
         * > x = Ok(true)
         * > if x?:
         * >    x = Err("Oops")
         * >    if x?:
         * >        y = 1
         * After executing, program should be terminated
         */
        let env: Environment<EnvValue> = Environment::new();

        let setup_stmt = Assignment(
            String::from("x"),
            Box::new(COk(Box::new(CTrue))),
            Some(TResult(Box::new(TBool), Box::new(TAny))),
        );

        let unwrap_cond_2 = Propagate(Box::new(Var(String::from("x"))));
        let then_unwrap_cond_2 = Assignment(
            String::from("y"),
            Box::new(COk(Box::new(CInt(1)))),
            Some(TResult(Box::new(TBool), Box::new(TAny))),
        );
        let if_stmt_2 = IfThenElse(Box::new(unwrap_cond_2), Box::new(then_unwrap_cond_2), None);

        let unwrap_cond_1 = Propagate(Box::new(Var(String::from("x"))));
        let then_unwrap_cond_1 = Sequence(
            Box::new(Assignment(
                String::from("x"),
                Box::new(CErr(Box::new(CString("Oops".to_string())))),
                Some(TResult(Box::new(TAny), Box::new(TString))),
            )),
            Box::new(if_stmt_2),
        );
        let if_stmt_1 = IfThenElse(Box::new(unwrap_cond_1), Box::new(then_unwrap_cond_1), None);

        let program = Sequence(Box::new(setup_stmt), Box::new(if_stmt_1));

        match run(program, &env) {
            Err(s) => assert_eq!(s, "Program terminated with errors: Oops".to_string()),
            _ => assert!(false, "The program was suposed to terminate"),
        }
    }

    #[test]
    fn eval_unwrap_error_propagation_while() {
        /*
         * Test for an unwrap check alongside with errors
         *
         * > x = Ok(true)
         * > y = 0
         * > while x?:
         * >   y = y + 1
         * >   if y > 10:
         * >      x = Ok(false)
         * > x = Ok(true)
         * > z = 10
         * > while x?:
         * >   z = z - 1
         * >   if z < 0:
         * >      x = Err("ErrorMsg")
         *
         * After executing this program, it will terminate with an error
         */

        let env: Environment<EnvValue> = Environment::new();

        let a1 = Assignment(
            String::from("x"),
            Box::new(COk(Box::new(CTrue))),
            Some(TResult(Box::new(TBool), Box::new(TAny))),
        );
        let a2 = Assignment(String::from("y"), Box::new(CInt(0)), Some(TInteger));
        let a3 = Assignment(
            String::from("y"),
            Box::new(Add(Box::new(Var(String::from("y"))), Box::new(CInt(1)))),
            None,
        );
        let a4 = Assignment(
            String::from("x"),
            Box::new(COk(Box::new(CTrue))),
            Some(TResult(Box::new(TBool), Box::new(TAny))),
        );
        let a5 = Assignment(String::from("z"), Box::new(CInt(10)), Some(TInteger));
        let a6 = Assignment(
            String::from("z"),
            Box::new(Sub(Box::new(Var(String::from("z"))), Box::new(CInt(1)))),
            None,
        );

        let cond_1 = GT(Box::new(Var(String::from("y"))), Box::new(CInt(10)));
        let then_cond_1 = Assignment(
            String::from("x"),
            Box::new(COk(Box::new(CFalse))),
            Some(TResult(Box::new(TBool), Box::new(TAny))),
        );
        let if_stmt_1 = IfThenElse(Box::new(cond_1), Box::new(then_cond_1), None);

        let cond_2 = LT(Box::new(Var(String::from("z"))), Box::new(CInt(0)));
        let then_cond_2 = Assignment(
            String::from("x"),
            Box::new(CErr(Box::new(CString("ErrorMsg".to_string())))),
            Some(TResult(Box::new(TAny), Box::new(TString))),
        );
        let if_stmt_2 = IfThenElse(Box::new(cond_2), Box::new(then_cond_2), None);

        let seq6 = Sequence(Box::new(a6), Box::new(if_stmt_2));

        let while_statement_2 = While(
            Box::new(Propagate(Box::new(Var(String::from("x"))))),
            Box::new(seq6),
        );

        let seq5 = Sequence(Box::new(a4), Box::new(a5));
        let seq4 = Sequence(Box::new(seq5), Box::new(while_statement_2));

        let seq3 = Sequence(Box::new(a3), Box::new(if_stmt_1));

        let while_statement_1 = While(
            Box::new(Propagate(Box::new(Var(String::from("x"))))),
            Box::new(seq3),
        );

        let seq2 = Sequence(Box::new(while_statement_1), Box::new(seq4));

        let seq1 = Sequence(Box::new(a1), Box::new(a2));
        let program = Sequence(Box::new(seq1), Box::new(seq2));

        match run(program, &env) {
            Ok(ControlFlow::Continue(_)) => assert!(false),
            Ok(ControlFlow::Return(_)) => assert!(false),
            Err(s) => assert_eq!(s, "Program terminated with errors: ErrorMsg".to_string()),
        }
    }

    #[test]
    fn eval_unwrap_while() {
        /*
         * Exactally like the previous test, except it won't throw an error
         *
         * > x = Ok(true)
         * > y = 0
         * > while unwrap(x):
         * >   y = y + 1
         * >   if y > 10:
         * >      x = Ok(false)
         * > x = Ok(true)
         * > z = 10
         * > while unwrap(x):
         * >   z = z - 1
         * >   if z < 0:
         * >      x = Ok(false)
         *
         * After executing this program, 'x' must be Ok(false)
         * 'y' must be 11 and 'z' must be -1
         */

        let env: Environment<EnvValue> = Environment::new();

        let a1 = Assignment(
            String::from("x"),
            Box::new(COk(Box::new(CTrue))),
            Some(TResult(Box::new(TBool), Box::new(TAny))),
        );
        let a2 = Assignment(String::from("y"), Box::new(CInt(0)), Some(TInteger));
        let a3 = Assignment(
            String::from("y"),
            Box::new(Add(Box::new(Var(String::from("y"))), Box::new(CInt(1)))),
            None,
        );
        let a4 = Assignment(
            String::from("x"),
            Box::new(COk(Box::new(CTrue))),
            Some(TResult(Box::new(TBool), Box::new(TAny))),
        );
        let a5 = Assignment(String::from("z"), Box::new(CInt(10)), Some(TInteger));
        let a6 = Assignment(
            String::from("z"),
            Box::new(Sub(Box::new(Var(String::from("z"))), Box::new(CInt(1)))),
            None,
        );

        let cond_1 = GT(Box::new(Var(String::from("y"))), Box::new(CInt(10)));
        let then_cond_1 = Assignment(
            String::from("x"),
            Box::new(COk(Box::new(CFalse))),
            Some(TResult(Box::new(TBool), Box::new(TAny))),
        );
        let if_stmt_1 = IfThenElse(Box::new(cond_1), Box::new(then_cond_1), None);

        let cond_2 = LT(Box::new(Var(String::from("z"))), Box::new(CInt(0)));
        let then_cond_2 = Assignment(
            String::from("x"),
            Box::new(COk(Box::new(CFalse))),
            Some(TResult(Box::new(TAny), Box::new(TString))),
        );
        let if_stmt_2 = IfThenElse(Box::new(cond_2), Box::new(then_cond_2), None);

        let seq6 = Sequence(Box::new(a6), Box::new(if_stmt_2));

        let while_statement_2 = While(
            Box::new(Unwrap(Box::new(Var(String::from("x"))))),
            Box::new(seq6),
        );

        let seq5 = Sequence(Box::new(a4), Box::new(a5));
        let seq4 = Sequence(Box::new(seq5), Box::new(while_statement_2));

        let seq3 = Sequence(Box::new(a3), Box::new(if_stmt_1));

        let while_statement_1 = While(
            Box::new(Unwrap(Box::new(Var(String::from("x"))))),
            Box::new(seq3),
        );

        let seq2 = Sequence(Box::new(while_statement_1), Box::new(seq4));

        let seq1 = Sequence(Box::new(a1), Box::new(a2));
        let program = Sequence(Box::new(seq1), Box::new(seq2));

        match run(program, &env) {
            Ok(ControlFlow::Continue(new_env)) => {
                assert_eq!(
                    new_env.search_frame("x".to_string()),
                    Some(&EnvValue::Exp(COk(Box::new(CFalse))))
                );
                assert_eq!(
                    new_env.search_frame("y".to_string()),
                    Some(&EnvValue::Exp(CInt(11)))
                );
                assert_eq!(
                    new_env.search_frame("z".to_string()),
                    Some(&EnvValue::Exp(CInt(-1)))
                );
            }
            Ok(ControlFlow::Return(_)) => assert!(false),
            Err(s) => assert!(false, "{:?}", s),
        }
    }

    #[test]
    fn eval_func_err_propagation() {
        /*
         * Test for a recursive function
         *
         * > def add(n: TInteger) -> TResult<TInteger, TString>:
         * >    if n <= 0:
         * >        return CErr("Expected a positive number")
         * >    if n < 1:
         * >        return COk(0)
         * >
         * >    if n <= 2:
         * >        return COk(n - 1)
         * >
         * >    return Ok(fibonacci(n - 1)? + fibonacci(n - 2)?)
         * >
         * > fib: TInteger = fibonacci(10)
         *
         * After executing, 'fib' should be 34.
         */

        let env: Environment<EnvValue> = Environment::new();

        let func = FuncDef(Function {
            name: "fibonacci".to_string(),
            kind: Some(TInteger),
            params: Some(vec![("n".to_string(), TInteger)]),
            body: Some(Box::new(Sequence(
                Box::new(IfThenElse(
                    Box::new(LTE(Box::new(Var("n".to_string())), Box::new(CInt(0)))),
                    Box::new(Return(Box::new(CErr(Box::new(CString(
                        "Expected a positive number".to_string(),
                    )))))),
                    None,
                )),
                Box::new(Sequence(
                    Box::new(IfThenElse(
                        Box::new(LT(Box::new(Var("n".to_string())), Box::new(CInt(1)))),
                        Box::new(Return(Box::new(COk(Box::new(CInt(0)))))),
                        None,
                    )),
                    Box::new(Sequence(
                        Box::new(IfThenElse(
                            Box::new(LTE(Box::new(Var("n".to_string())), Box::new(CInt(2)))),
                            Box::new(Return(Box::new(COk(Box::new(Sub(
                                Box::new(Var("n".to_string())),
                                Box::new(CInt(1)),
                            )))))),
                            None,
                        )),
                        Box::new(Return(Box::new(COk(Box::new(Add(
                            Box::new(Propagate(Box::new(FuncCall(
                                "fibonacci".to_string(),
                                vec![Sub(Box::new(Var("n".to_string())), Box::new(CInt(1)))],
                            )))),
                            Box::new(Propagate(Box::new(FuncCall(
                                "fibonacci".to_string(),
                                vec![Sub(Box::new(Var("n".to_string())), Box::new(CInt(2)))],
                            )))),
                        )))))),
                    )),
                )),
            ))),
        });

        let program = Sequence(
            Box::new(func),
            Box::new(Assignment(
                "fib".to_string(),
                Box::new(Propagate(Box::new(FuncCall(
                    "fibonacci".to_string(),
                    vec![CInt(-1)],
                )))),
                Some(TResult(Box::new(TInteger), Box::new(TString))),
            )),
        );

        match run(program, &env) {
            Err(s) => assert_eq!(
                s,
                "Program terminated with errors: Expected a positive number".to_string(),
            ),
            _ => assert!(false, "The program was suposed to terminate"),
        }
    }

    #[test]
    fn test_block_functionality() {
        /*
         * Test for block functionality
         *
         * > x: TInteger = 10
         * > if x > 5:
         * >   y = Ok(1)
         * >   x = unwrap(y)
         * >   y = Err("Test Error Message")
         * >   x = unwrap(y)
         * > else:
         * >   y: TInteger = 0
         *
         * After executing, 'y' should be 1.
         */

        let env: Environment<EnvValue> = Environment::new();

        let condition = GT(Box::new(Var(String::from("x"))), Box::new(CInt(5)));
        let then_stmt_1 = Assignment(String::from("y"), Box::new(CInt(2)), Some(TInteger));
        let then_stmt_2 = Assignment(
            String::from("x"),
            Box::new(Add(
                Box::new(Var(String::from("x"))),
                Box::new(Var(String::from("y"))),
            )),
            Some(TInteger),
        );

        let else_stmt = Assignment(String::from("y"), Box::new(CInt(0)), Some(TInteger));

        let if_statement = IfThenElse(
            Box::new(condition),
            Box::new(Block(vec![then_stmt_1, then_stmt_2])),
            Some(Box::new(Block(vec![else_stmt]))),
        );

        let setup_stmt = Assignment(String::from("x"), Box::new(CInt(10)), Some(TInteger));
        let program = Sequence(Box::new(setup_stmt), Box::new(if_statement));

        match run(program, &env) {
            Ok(ControlFlow::Continue(new_env)) => {
                assert_eq!(
                    new_env.search_frame("x".to_string()),
                    Some(&EnvValue::Exp(CInt(12)))
                );
                assert_eq!(
                    new_env.search_frame("y".to_string()),
                    Some(&EnvValue::Exp(CInt(2)))
                );
            }
            Ok(ControlFlow::Return(_)) => assert!(false),
            Err(s) => assert!(false, "{:?}", s),
        }
    }

    #[test]
    fn test_block_functionality_unwrap_error() {
        /*
         * Test for block functionality and error compatibility
         *
         * > x: TInteger = 10
         * > if x > 5:
         * >   y = Ok(1)
         * >   x = y?
         * >   y = Err("Test Error Message")
         * >   x = y?
         * > else:
         * >   y: TInteger = 0
         *
         * After executing, 'x' should be 12 and 'y' should be 2.
         */

        let env: Environment<EnvValue> = Environment::new();

        let condition = GT(Box::new(Var(String::from("x"))), Box::new(CInt(5)));
        let then_stmt_1 = Assignment(
            String::from("y"),
            Box::new(COk(Box::new(CInt(1)))),
            Some(TResult(Box::new(TInteger), Box::new(TAny))),
        );
        let then_stmt_2 = Assignment(
            String::from("x"),
            Box::new(Propagate(Box::new(Var(String::from("y"))))),
            Some(TInteger),
        );
        let then_stmt_3 = Assignment(
            String::from("y"),
            Box::new(CErr(Box::new(CString("Test Error Message".to_string())))),
            Some(TResult(Box::new(TAny), Box::new(TString))),
        );
        let then_stmt_4 = Assignment(
            String::from("x"),
            Box::new(Propagate(Box::new(Var(String::from("y"))))),
            Some(TInteger),
        );

        let else_stmt = Assignment(String::from("y"), Box::new(CInt(0)), Some(TInteger));

        let if_statement = IfThenElse(
            Box::new(condition),
            Box::new(Block(vec![
                then_stmt_1,
                then_stmt_2,
                then_stmt_3,
                then_stmt_4,
            ])),
            Some(Box::new(Block(vec![else_stmt]))),
        );

        let setup_stmt = Assignment(String::from("x"), Box::new(CInt(10)), Some(TInteger));
        let program = Sequence(Box::new(setup_stmt), Box::new(if_statement));

        match run(program, &env) {
            Err(s) => assert_eq!(
                s,
                "Program terminated with errors: Test Error Message".to_string(),
            ),
            _ => assert!(false, "The program was suposed to terminate"),
        }
    }

    #[test]
    fn test_recursive_propagate_equal() {
        let env: Environment<EnvValue> = Environment::new();

        let equal_expr = Propagate(Box::new(Expression::CJust(Box::new(Expression::EQ(
            Box::new(Expression::CInt(5)),
            Box::new(Expression::CInt(5)),
        )))));
        let unwrap_expr = Expression::Unwrap(Box::new(Expression::COk(Box::new(equal_expr))));

        let result = eval(unwrap_expr, &env);
        assert_eq!(result, Ok(EnvValue::Exp(Expression::CTrue)));
    }

    #[test]
    fn test_recursive_propagate_boolean() {
        let env: Environment<EnvValue> = Environment::new();

        let just_expr =
            Expression::Propagate(Box::new(Expression::CJust(Box::new(Expression::CTrue))));
        let and_expr = Expression::And(Box::new(Expression::CTrue), Box::new(just_expr));
        let unwrap_expr = Expression::Unwrap(Box::new(Expression::COk(Box::new(and_expr))));

        let result = eval(unwrap_expr, &env);
        assert_eq!(result, Ok(EnvValue::Exp(Expression::CTrue)));
    }

    #[test]
    fn test_recursive_propagate_int() {
        let env: Environment<EnvValue> = Environment::new();

        let inner_propagate =
            Expression::Unwrap(Box::new(Expression::COk(Box::new(Expression::CInt(1)))));
        let add_expr = Expression::Add(Box::new(Expression::CInt(2)), Box::new(inner_propagate));
        let outer_expr = Expression::Propagate(Box::new(Expression::COk(Box::new(add_expr))));

        let result = eval(outer_expr, &env);
        assert_eq!(result, Ok(EnvValue::Exp(Expression::CInt(3))));
    }

    #[test]
    fn test_recursive_unwrap() {
        let env: Environment<EnvValue> = Environment::new();

        let base_expr = Expression::COk(Box::new(Expression::CInt(1)));
        let propagate_1 = Expression::Unwrap(Box::new(Expression::COk(Box::new(base_expr))));
        let propagate_2 = Expression::Unwrap(Box::new(Expression::COk(Box::new(propagate_1))));

        let result = eval_propagate_expression(propagate_2, &env);
        assert_eq!(result, Ok(EnvValue::Exp(Expression::CInt(1))));
    }

    #[test]
    fn test_recursive_propagation() {
        let env: Environment<EnvValue> = Environment::new();

        let base_expr = Expression::COk(Box::new(Expression::CInt(1)));
        let propagate_1 = Expression::Propagate(Box::new(Expression::COk(Box::new(COk(
            Box::new(base_expr),
        )))));
        let propagate_2 =
            Expression::Propagate(Box::new(Expression::Propagate(Box::new(propagate_1))));

        let result = eval(propagate_2, &env);
        assert_eq!(result, Ok(EnvValue::Exp(Expression::CInt(1))));
    }

    #[test]
    fn test_propagate_err() {
        let env: Environment<EnvValue> = Environment::new();
        let exp = CErr(Box::new(CString("error".to_string())));

        let result = eval_propagate_expression(exp, &env);
        assert_eq!(
            result,
            Err((
                "Propagate".to_string(),
                Some(Expression::CString("error".to_string()))
            ))
        );
    }

    #[test]
    fn test_propagate_nothing() {
        let env: Environment<EnvValue> = Environment::new();
        let exp = Expression::CNothing;

        let result = eval_propagate_expression(exp, &env);
        assert_eq!(
            result,
            Err((
                "Propagate".to_string(),
                Some(Expression::CString("Couldn't unwrap Nothing".to_string()))
            ))
        );
    }

    #[test]
    fn test_propagate_unexpected() {
        let env: Environment<EnvValue> = Environment::new();
        let exp = Expression::CInt(100);

        let result = eval_propagate_expression(exp, &env);
        assert_eq!(
            result,
            Err((String::from("'propagate' is expects a Just or Ok."), None))
        );
    }
}<|MERGE_RESOLUTION|>--- conflicted
+++ resolved
@@ -1,10 +1,4 @@
-<<<<<<< HEAD
 use crate::ir::ast::{Environment, Expression, Function, Name, Statement};
-=======
-use crate::ir::ast::{Environment, Expression, Function, Name, Statement, Type}; // Fixed imports
-use crate::tc::type_checker::check_stmt;
-use crate::HashMap;
->>>>>>> 92a672a4
 
 type ErrorMessage = (String, Option<Expression>);
 
@@ -47,45 +41,23 @@
     }
 }
 
-<<<<<<< HEAD
+
 pub fn run(stmt: Statement, env: &Environment<EnvValue>) -> Result<ControlFlow, String> {
     match execute(stmt, env) {
         Ok(e) => Ok(e),
         Err((s, _)) => Err(s),
-=======
-// Helper function for executing blocks
-fn execute_block(
-    stmts: Vec<Statement>,
-    env: &Environment<EnvValue>,
-) -> Result<ControlFlow, ErrorMessage> {
-    let mut current_env = env.clone();
-
-    for stmt in stmts {
-        match execute(stmt, &current_env)? {
-            ControlFlow::Continue(new_env) => current_env = new_env,
-            ControlFlow::Return(value) => return Ok(ControlFlow::Return(value)),
-        }
->>>>>>> 92a672a4
-    }
-}
-
-<<<<<<< HEAD
+    }
+}
+
+
 fn execute(stmt: Statement, env: &Environment<EnvValue>) -> Result<ControlFlow, ErrorMessage> {
-=======
-pub fn execute(stmt: Statement, env: &Environment<EnvValue>) -> Result<ControlFlow, ErrorMessage> {
->>>>>>> 92a672a4
     let mut new_env = env.clone();
 
     let result = match stmt {
         Statement::Assignment(name, exp, _) => {
             let value = eval(*exp, &new_env)?;
-<<<<<<< HEAD
-            new_env.insert_variable(name, value);
-            return Ok(ControlFlow::Continue(new_env));
-=======
             new_env.insert_variable(name, value); // Remove the tuple
             Ok(ControlFlow::Continue(new_env))
->>>>>>> 92a672a4
         }
 
         Statement::IfThenElse(cond, stmt_then, stmt_else) => {
@@ -117,10 +89,6 @@
                     EnvValue::Exp(Expression::CTrue) => match execute(*stmt.clone(), &new_env)? {
                         ControlFlow::Continue(control_env) => {
                             new_env = control_env;
-<<<<<<< HEAD
-
-=======
->>>>>>> 92a672a4
                             value = eval(*cond.clone(), &new_env)?;
                         }
                         ControlFlow::Return(value) => return Ok(ControlFlow::Return(value)),
@@ -138,15 +106,8 @@
             }
             ControlFlow::Return(value) => return Ok(ControlFlow::Return(value)),
         },
-<<<<<<< HEAD
-
-        Statement::FuncDef(func) => {
-            new_env.insert_variable(func.name.clone(), EnvValue::Func(func));
-
-=======
         Statement::FuncDef(func) => {
             new_env.insert_variable(func.name.clone(), EnvValue::Func(func.clone()));
->>>>>>> 92a672a4
             Ok(ControlFlow::Continue(new_env))
         }
 
@@ -169,7 +130,6 @@
     }
 }
 
-<<<<<<< HEAD
 //helper function for executing blocks
 fn execute_block(
     stmts: Vec<Statement>,
@@ -186,8 +146,6 @@
     Ok(ControlFlow::Continue(current_env))
 }
 
-=======
->>>>>>> 92a672a4
 fn call(
     name: Name,
     args: Vec<Expression>,
