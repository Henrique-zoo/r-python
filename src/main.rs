//use crate::ir::ast::Expression;
//use crate::ir::ast::Statement;
//use crate::interpreter::interpreter::eval;
<<<<<<< HEAD
//use crate::interpreter::interpreter::{execute, ControlFlow};
//use crate::ir::ast::{Statement, Type};
//use crate::parser::parser::parse;
//use std::collections::HashMap;
//use std::fs::File;
//use std::io::Write;
=======
use crate::interpreter::interpreter::{execute, ControlFlow};
use crate::ir::ast::{Statement, Type};
use crate::parser::parser::parse;
use std::collections::HashMap;
use std::fs::File;
use std::io::Write;
>>>>>>> 59e8466e

pub mod interpreter;
pub mod ir;
pub mod parser;
pub mod tc;

fn run_test(name: &str, program: &str) -> String {
    let mut output = String::new();
    output.push_str(&format!("\n=== Running test: {} ===\n", name));
    output.push_str(&format!("Program:\n{}\n\n", program));

    match parse(program) {
        Ok((remaining, statements)) => {
            output.push_str(&format!("Parsed AST: {:#?}\n\n", statements));

            if !remaining.is_empty() {
                output.push_str(&format!(
                    "Warning: Unparsed input remains: {:?}\n\n",
                    remaining
                ));
                return output;
            }

            let mut current_env = HashMap::new();

            // Initialize variables
            for stmt in &statements {
                match stmt {
                    Statement::Assignment(name, _, _) => {
                        if !current_env.contains_key(name) {
                            current_env.insert(name.clone(), (None, Type::TInteger));
                        }
                    }
                    Statement::FuncDef(name, func) => {
                        if !current_env.contains_key(name) {
                            current_env.insert(name.clone(), (None, func.kind.clone()));
                        }
                    }
                    Statement::IfThenElse(_, then_block, else_block) => {
                        // Handle variables in if blocks
                        if let Statement::Block(stmts) = &**then_block {
                            for s in stmts {
                                if let Statement::Assignment(name, _, _) = s {
                                    if !current_env.contains_key(name) {
                                        current_env.insert(name.clone(), (None, Type::TInteger));
                                    }
                                }
                            }
                        }
                        if let Some(else_stmt) = else_block {
                            if let Statement::Block(stmts) = &**else_stmt {
                                for s in stmts {
                                    if let Statement::Assignment(name, _, _) = s {
                                        if !current_env.contains_key(name) {
                                            current_env
                                                .insert(name.clone(), (None, Type::TInteger));
                                        }
                                    }
                                }
                            }
                        }
                    }
                    _ => {}
                }
            }

            // Execute statements
            for stmt in statements {
                match execute(stmt, &current_env, false) {
                    Ok(ControlFlow::Continue(new_env)) => {
                        current_env = new_env;
                    }
                    Ok(ControlFlow::Return(value)) => {
                        output.push_str(&format!("Return value: {:?}\n", value));
                        return output;
                    }
                    Err(e) => {
                        output.push_str(&format!("Execution error: {}\n", e));
                        return output;
                    }
                }
            }
            output.push_str(&format!("\nFinal environment: {:?}\n", current_env));
        }
        Err(e) => output.push_str(&format!("Parse error: {:?}\n", e)),
    }
    output
}

//raw string literal (r#""#) to avoid escaping newlines
fn main() {
<<<<<<< HEAD
    println!("Hello, world!");
}

/*
fn run_test(name: &str, program: &str) -> String {
    let mut output = String::new();
    output.push_str(&format!("\n=== Running test: {} ===\n", name));
    output.push_str(&format!("Program:\n{}\n\n", program));

    match parse(program) {
        Ok((remaining, statements)) => {
            output.push_str(&format!("Parsed AST: {:#?}\n\n", statements));

            if !remaining.is_empty() {
                output.push_str(&format!(
                    "Warning: Unparsed input remains: {:?}\n\n",
                    remaining
                ));
                return output;
            }

            let mut current_env = HashMap::new();

            // Initialize variables
            for stmt in &statements {
                match stmt {
                    Statement::Assignment(name, _, _) => {
                        if !current_env.contains_key(name) {
                            current_env.insert(name.clone(), (None, Type::TInteger));
                        }
                    }
                    Statement::FuncDef(name, func) => {
                        if !current_env.contains_key(name) {
                            current_env.insert(name.clone(), (None, func.kind.clone()));
                        }
                    }
                    Statement::IfThenElse(_, then_block, else_block) => {
                        // Handle variables in if blocks
                        if let Statement::Block(stmts) = &**then_block {
                            for s in stmts {
                                if let Statement::Assignment(name, _, _) = s {
                                    if !current_env.contains_key(name) {
                                        current_env.insert(name.clone(), (None, Type::TInteger));
                                    }
                                }
                            }
                        }
                        if let Some(else_stmt) = else_block {
                            if let Statement::Block(stmts) = &**else_stmt {
                                for s in stmts {
                                    if let Statement::Assignment(name, _, _) = s {
                                        if !current_env.contains_key(name) {
                                            current_env
                                                .insert(name.clone(), (None, Type::TInteger));
                                        }
                                    }
                                }
                            }
                        }
                    }
                    _ => {}
                }
            }

            // Execute statements
            for stmt in statements {
                match execute(stmt, &current_env, false) {
                    Ok(ControlFlow::Continue(new_env)) => {
                        current_env = new_env;
                    }
                    Ok(ControlFlow::Return(value)) => {
                        output.push_str(&format!("Return value: {:?}\n", value));
                        return output;
                    }
                    Err(e) => {
                        output.push_str(&format!("Execution error: {}\n", e));
                        return output;
                    }
                }
            }
            output.push_str(&format!("\nFinal environment: {:?}\n", current_env));
        }
        Err(e) => output.push_str(&format!("Parse error: {:?}\n", e)),
    }
    output
}

//raw string literal (r#""#) to avoid escaping newlines
fn main() {
=======
>>>>>>> 59e8466e
    // Basic Operations Tests
    let test1 = r#"x = 10
if x > 5:
    y = 1
else:
    y = 2"#;
    run_test("1. Basic if-else", test1);

    // Arithmetic and Parentheses Tests
    let test2 = r#"x = 5
y = 3
z = (x * y) + (10 - 4)
w = z / (y + 1)"#;
    run_test("2. Arithmetic operations", test2);

    // Nested Control Flow Tests
    let test3 = r#"x = 10
if x > 5:
    if x > 8:
        y = 1
        z = y + x
    else:
        y = 2
        z = y * x
else:
    y = 3
    z = y - x"#;
    run_test("3. Nested if statements with multiple operations", test3);

    // Variable Reference Tests
    let test4 = r#"x = 42
y = x
z = y + 10
w = z
final = w * 2"#;
    run_test("4. Multiple assignments and references", test4);

    // Complex Expressions Tests
    let test5 = r#"a = 5
b = 3
c = (a * b) + (10 / 2)
d = c - (b * 2)
e = (d + a) * (b - 1)"#;
    run_test("5. Complex arithmetic expressions", test5);

    // Comparison Chain Tests
    let test6 = r#"x = 10
y = 5
if x > y:
    if y > 3:
        if x > 8:
            z = 1
        else:
            z = 2
    else:
        z = 3
else:
    z = 4"#;
    run_test("6. Multiple nested comparisons", test6);

    // Mixed Operations Tests
    let test7 = r#"a = 15
b = 3
if a > 10:
    c = a + b
    d = c * 2
    if d > 30:
        e = d - 10
    else:
        e = d + 5
else:
    c = a - b
    d = c / 2
    e = d * 3"#;
    run_test("7. Mixed arithmetic and control flow", test7);

    let test8 = r#"def add(a: TInteger, b: TInteger) -> TInteger:
    return a + b

x = 5
y = 3
result = add(x, y)"#;
    run_test("8. Basic function definition and call", test8);

    // Recursive Function Test
    let test9 = r#"def fibonacci(n: TInteger) -> TInteger:
    if n < 0:
        return 0
    if n <= 2:
        return n - 1
    return fibonacci(n - 1) + fibonacci(n - 2)

fib = fibonacci(10)"#;
    run_test("9. Recursive function", test9);

    // Function with Multiple Returns Test
    let test10 = r#"def max(a: TInteger, b: TInteger) -> TInteger:
    if a > b:
        return a
    else:
        return b

result = max(15, 10)"#;
    run_test("10. Function with multiple return paths", test10);

    // Test 11: Left recursion and operator precedence
    let test11 = r#"a = 1 + 2 + 3
b = 1 - 2 - 3
c = 2 * 3 * 4
d = 12 / 4 / 2
e = 1 + 2 * 3
f = (1 + 2) * 3
g = 2 * 3 + 4 * 5
h = (2 + 3) * (4 + 5)"#;
    run_test("11. Left recursion and operator precedence", test11);

    // Test 12: Complex expression chains
    let test12 = r#"x = 1
y = x + 2 + 3 * 4 + 5
z = (x + y) * 2 - 3"#;
    run_test("12. Complex expression chains", test12);

    // Test 13: Mixed operator precedence
    let test13 = r#"a = 10
b = 2
c = 3
result = a + b * c - (a / b) + c * (a - b)"#;
    run_test("13. Mixed operator precedence", test13);

    // Test 14: Deeply nested expressions
    let test14 = r#"x = 2
y = 3
z = ((x + y) * (x - y)) / (x + 1) + y * (x + y)"#;
    run_test("14. Deeply nested expressions", test14);

    // Test 15: Basic negative numbers
    let test15 = r#"a = -5
b = -10
c = -15
result = a + b + c"#;
    run_test("15. Basic negative numbers", test15);

    // Test 16: Mixed positive and negative operations
    let test16 = r#"x = 10
y = -3
z = x + y * -2
w = -x + (-y * 2)"#;
    run_test("16. Mixed positive and negative operations", test16);

    // Test 17: Negative numbers in complex expressions
    let test17 = r#"a = -2
b = 3
c = (-a * b) + (-4 * -5)
d = (a + -b) * (-2 + b)"#;
    run_test("17. Complex expressions with negatives", test17);

    // Test 18: Negative numbers in function calls
    let test18 = r#"def subtract(a: TInteger, b: TInteger) -> TInteger:
    return a - b

result1 = subtract(-10, -3)
result2 = subtract(5, -3)
result3 = subtract(-5, 3)"#;
    run_test("18. Function calls with negative numbers", test18);

    // Test 19: Boolean Operations
    let test19 = r#"a = True
b = False
c = True and False
d = True or False
e = not False
f = not (True and False) or True"#;
    run_test("19. Boolean Operations", test19);

    // Test 20: Real Numbers
    let test20 = r#"x = 3.14
y = -2.5
z = x + y
w = x * 2.0
v = 10.5 / 2.1"#;
    run_test("20. Real Number Operations", test20);

    // Test 21: String Operations
    let test21 = r#"name = "Hello"
greeting = "World"
message = "Test ""#;
    run_test("21. String Operations", test21);

    // Test 22: Mixed Boolean Operations
    let test22 = r#"x = 10
y = 5
result1 = x > y and True
result2 = (x < y) or True
result3 = not (x <= y)
result4 = (x >= y) and (not False)"#;
    run_test("22. Mixed Boolean Operations", test22);

    let mut all_results = String::new();

    all_results.push_str(&run_test("1. Basic if-else", test1));
    all_results.push_str(&run_test("2. Arithmetic operations", test2));
    all_results.push_str(&run_test(
        "3. Nested if statements with multiple operations",
        test3,
    ));
    all_results.push_str(&run_test("4. Multiple assignments and references", test4));
    all_results.push_str(&run_test("5. Complex arithmetic expressions", test5));
    all_results.push_str(&run_test("6. Multiple nested comparisons", test6));
    all_results.push_str(&run_test("7. Mixed arithmetic and control flow", test7));
    all_results.push_str(&run_test("8. Basic function definition and call", test8));
    all_results.push_str(&run_test("9. Recursive function", test9));
    all_results.push_str(&run_test("10. Function with multiple return paths", test10));
    all_results.push_str(&run_test(
        "11. Left recursion and operator precedence",
        test11,
    ));
    all_results.push_str(&run_test("12. Complex expression chains", test12));
    all_results.push_str(&run_test("13. Mixed operator precedence", test13));
    all_results.push_str(&run_test("14. Deeply nested expressions", test14));
    all_results.push_str(&run_test("15. Basic negative numbers", test15));
    all_results.push_str(&run_test(
        "16. Mixed positive and negative operations",
        test16,
    ));
    all_results.push_str(&run_test("17. Complex expressions with negatives", test17));
    all_results.push_str(&run_test(
        "18. Function calls with negative numbers",
        test18,
    ));
    all_results.push_str(&run_test("19. Boolean Operations", test19));
    all_results.push_str(&run_test("20. Real Number Operations", test20));
    all_results.push_str(&run_test("21. String Operations", test21));
    all_results.push_str(&run_test("22. Mixed Boolean Operations", test22));

    // Write results to file
    let mut file = File::create("test_results.txt").expect("Failed to create file");
    file.write_all(all_results.as_bytes())
        .expect("Failed to write to file");

    // Also print to console
    print!("{}", all_results);
<<<<<<< HEAD
}
 */
=======
}
>>>>>>> 59e8466e
<|MERGE_RESOLUTION|>--- conflicted
+++ resolved
@@ -1,21 +1,13 @@
 //use crate::ir::ast::Expression;
 //use crate::ir::ast::Statement;
 //use crate::interpreter::interpreter::eval;
-<<<<<<< HEAD
-//use crate::interpreter::interpreter::{execute, ControlFlow};
-//use crate::ir::ast::{Statement, Type};
-//use crate::parser::parser::parse;
-//use std::collections::HashMap;
-//use std::fs::File;
-//use std::io::Write;
-=======
+
 use crate::interpreter::interpreter::{execute, ControlFlow};
 use crate::ir::ast::{Statement, Type};
 use crate::parser::parser::parse;
 use std::collections::HashMap;
 use std::fs::File;
 use std::io::Write;
->>>>>>> 59e8466e
 
 pub mod interpreter;
 pub mod ir;
@@ -107,8 +99,247 @@
 
 //raw string literal (r#""#) to avoid escaping newlines
 fn main() {
-<<<<<<< HEAD
-    println!("Hello, world!");
+    // Basic Operations Tests
+    let test1 = r#"x = 10
+if x > 5:
+    y = 1
+else:
+    y = 2"#;
+    run_test("1. Basic if-else", test1);
+
+    // Arithmetic and Parentheses Tests
+    let test2 = r#"x = 5
+y = 3
+z = (x * y) + (10 - 4)
+w = z / (y + 1)"#;
+    run_test("2. Arithmetic operations", test2);
+
+    // Nested Control Flow Tests
+    let test3 = r#"x = 10
+if x > 5:
+    if x > 8:
+        y = 1
+        z = y + x
+    else:
+        y = 2
+        z = y * x
+else:
+    y = 3
+    z = y - x"#;
+    run_test("3. Nested if statements with multiple operations", test3);
+
+    // Variable Reference Tests
+    let test4 = r#"x = 42
+y = x
+z = y + 10
+w = z
+final = w * 2"#;
+    run_test("4. Multiple assignments and references", test4);
+
+    // Complex Expressions Tests
+    let test5 = r#"a = 5
+b = 3
+c = (a * b) + (10 / 2)
+d = c - (b * 2)
+e = (d + a) * (b - 1)"#;
+    run_test("5. Complex arithmetic expressions", test5);
+
+    // Comparison Chain Tests
+    let test6 = r#"x = 10
+y = 5
+if x > y:
+    if y > 3:
+        if x > 8:
+            z = 1
+        else:
+            z = 2
+    else:
+        z = 3
+else:
+    z = 4"#;
+    run_test("6. Multiple nested comparisons", test6);
+
+    // Mixed Operations Tests
+    let test7 = r#"a = 15
+b = 3
+if a > 10:
+    c = a + b
+    d = c * 2
+    if d > 30:
+        e = d - 10
+    else:
+        e = d + 5
+else:
+    c = a - b
+    d = c / 2
+    e = d * 3"#;
+    run_test("7. Mixed arithmetic and control flow", test7);
+
+    let test8 = r#"def add(a: TInteger, b: TInteger) -> TInteger:
+    return a + b
+
+x = 5
+y = 3
+result = add(x, y)"#;
+    run_test("8. Basic function definition and call", test8);
+
+    // Recursive Function Test
+    let test9 = r#"def fibonacci(n: TInteger) -> TInteger:
+    if n < 0:
+        return 0
+    if n <= 2:
+        return n - 1
+    return fibonacci(n - 1) + fibonacci(n - 2)
+
+fib = fibonacci(10)"#;
+    run_test("9. Recursive function", test9);
+
+    // Function with Multiple Returns Test
+    let test10 = r#"def max(a: TInteger, b: TInteger) -> TInteger:
+    if a > b:
+        return a
+    else:
+        return b
+
+result = max(15, 10)"#;
+    run_test("10. Function with multiple return paths", test10);
+
+    // Test 11: Left recursion and operator precedence
+    let test11 = r#"a = 1 + 2 + 3
+b = 1 - 2 - 3
+c = 2 * 3 * 4
+d = 12 / 4 / 2
+e = 1 + 2 * 3
+f = (1 + 2) * 3
+g = 2 * 3 + 4 * 5
+h = (2 + 3) * (4 + 5)"#;
+    run_test("11. Left recursion and operator precedence", test11);
+
+    // Test 12: Complex expression chains
+    let test12 = r#"x = 1
+y = x + 2 + 3 * 4 + 5
+z = (x + y) * 2 - 3"#;
+    run_test("12. Complex expression chains", test12);
+
+    // Test 13: Mixed operator precedence
+    let test13 = r#"a = 10
+b = 2
+c = 3
+result = a + b * c - (a / b) + c * (a - b)"#;
+    run_test("13. Mixed operator precedence", test13);
+
+    // Test 14: Deeply nested expressions
+    let test14 = r#"x = 2
+y = 3
+z = ((x + y) * (x - y)) / (x + 1) + y * (x + y)"#;
+    run_test("14. Deeply nested expressions", test14);
+
+    // Test 15: Basic negative numbers
+    let test15 = r#"a = -5
+b = -10
+c = -15
+result = a + b + c"#;
+    run_test("15. Basic negative numbers", test15);
+
+    // Test 16: Mixed positive and negative operations
+    let test16 = r#"x = 10
+y = -3
+z = x + y * -2
+w = -x + (-y * 2)"#;
+    run_test("16. Mixed positive and negative operations", test16);
+
+    // Test 17: Negative numbers in complex expressions
+    let test17 = r#"a = -2
+b = 3
+c = (-a * b) + (-4 * -5)
+d = (a + -b) * (-2 + b)"#;
+    run_test("17. Complex expressions with negatives", test17);
+
+    // Test 18: Negative numbers in function calls
+    let test18 = r#"def subtract(a: TInteger, b: TInteger) -> TInteger:
+    return a - b
+
+result1 = subtract(-10, -3)
+result2 = subtract(5, -3)
+result3 = subtract(-5, 3)"#;
+    run_test("18. Function calls with negative numbers", test18);
+
+    // Test 19: Boolean Operations
+    let test19 = r#"a = True
+b = False
+c = True and False
+d = True or False
+e = not False
+f = not (True and False) or True"#;
+    run_test("19. Boolean Operations", test19);
+
+    // Test 20: Real Numbers
+    let test20 = r#"x = 3.14
+y = -2.5
+z = x + y
+w = x * 2.0
+v = 10.5 / 2.1"#;
+    run_test("20. Real Number Operations", test20);
+
+    // Test 21: String Operations
+    let test21 = r#"name = "Hello"
+greeting = "World"
+message = "Test ""#;
+    run_test("21. String Operations", test21);
+
+    // Test 22: Mixed Boolean Operations
+    let test22 = r#"x = 10
+y = 5
+result1 = x > y and True
+result2 = (x < y) or True
+result3 = not (x <= y)
+result4 = (x >= y) and (not False)"#;
+    run_test("22. Mixed Boolean Operations", test22);
+
+    let mut all_results = String::new();
+
+    all_results.push_str(&run_test("1. Basic if-else", test1));
+    all_results.push_str(&run_test("2. Arithmetic operations", test2));
+    all_results.push_str(&run_test(
+        "3. Nested if statements with multiple operations",
+        test3,
+    ));
+    all_results.push_str(&run_test("4. Multiple assignments and references", test4));
+    all_results.push_str(&run_test("5. Complex arithmetic expressions", test5));
+    all_results.push_str(&run_test("6. Multiple nested comparisons", test6));
+    all_results.push_str(&run_test("7. Mixed arithmetic and control flow", test7));
+    all_results.push_str(&run_test("8. Basic function definition and call", test8));
+    all_results.push_str(&run_test("9. Recursive function", test9));
+    all_results.push_str(&run_test("10. Function with multiple return paths", test10));
+    all_results.push_str(&run_test(
+        "11. Left recursion and operator precedence",
+        test11,
+    ));
+    all_results.push_str(&run_test("12. Complex expression chains", test12));
+    all_results.push_str(&run_test("13. Mixed operator precedence", test13));
+    all_results.push_str(&run_test("14. Deeply nested expressions", test14));
+    all_results.push_str(&run_test("15. Basic negative numbers", test15));
+    all_results.push_str(&run_test(
+        "16. Mixed positive and negative operations",
+        test16,
+    ));
+    all_results.push_str(&run_test("17. Complex expressions with negatives", test17));
+    all_results.push_str(&run_test(
+        "18. Function calls with negative numbers",
+        test18,
+    ));
+    all_results.push_str(&run_test("19. Boolean Operations", test19));
+    all_results.push_str(&run_test("20. Real Number Operations", test20));
+    all_results.push_str(&run_test("21. String Operations", test21));
+    all_results.push_str(&run_test("22. Mixed Boolean Operations", test22));
+
+    // Write results to file
+    let mut file = File::create("test_results.txt").expect("Failed to create file");
+    file.write_all(all_results.as_bytes())
+        .expect("Failed to write to file");
+
+    // Also print to console
+    print!("{}", all_results);
 }
 
 /*
@@ -197,8 +428,6 @@
 
 //raw string literal (r#""#) to avoid escaping newlines
 fn main() {
-=======
->>>>>>> 59e8466e
     // Basic Operations Tests
     let test1 = r#"x = 10
 if x > 5:
@@ -440,9 +669,5 @@
 
     // Also print to console
     print!("{}", all_results);
-<<<<<<< HEAD
 }
- */
-=======
-}
->>>>>>> 59e8466e
+ */