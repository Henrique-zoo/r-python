--- conflicted
+++ resolved
@@ -4,10 +4,6 @@
 edition = "2021"
 
 [dependencies]
-<<<<<<< HEAD
 nom = "7.0"
 approx = "0.5.1"
-=======
-approx = "0.5.1"
 once_cell = "1.10"
->>>>>>> 33025ffe
